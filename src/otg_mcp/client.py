"""
OTG Client module providing a direct interface to traffic generator APIs.

This simplified client provides a single entry point for traffic generator operations
using snappi API directly, with proper target management and version detection.
"""

import logging
import time
import traceback
from dataclasses import dataclass, field
from typing import Any, Dict, List, Optional, Union

import aiohttp
import snappi  # type: ignore

from otg_mcp.config import Config
from otg_mcp.models import (
    CapabilitiesVersionResponse,
    CaptureResponse,
    ConfigResponse,
    ControlResponse,
    HealthStatus,
    MetricsResponse,
    PortInfo,
    TargetHealthInfo,
    TrafficGeneratorInfo,
    TrafficGeneratorStatus,
)
from otg_mcp.schema_registry import get_schema_registry

logger = logging.getLogger(__name__)
logger.setLevel(logging.INFO)

<<<<<<< HEAD

=======
>>>>>>> 846975dd
@dataclass
class OtgClient:
    """
    Client for OTG traffic generator operations using snappi.

    This client provides a unified interface for all traffic generator operations,
    handling target resolution, API version differences, and client caching.
    """

    config: Config
    api_clients: Dict[str, Any] = field(default_factory=dict)
    _schema_registry: Any = field(default=None, init=False)

    def __post_init__(self):
        """Initialize after dataclass initialization."""
        logger.info("Initializing OTG client")
        self._schema_registry = get_schema_registry()
        logger.info("OTG client initialized")

    def _get_api_client(self, target: str):
        """
        Get or create API client for target.

        Args:
            target: Target ID (required)

        Returns:
            Tuple of (snappi API client, API capabilities dict)
        """
        logger.info(f"Getting API client for target {target}")

        logger.info(f"Checking if client is cached for target {target}")
        if target in self.api_clients:
            logger.info(f"Using cached API client for target {target}")
            return self.api_clients[target]

        logger.info(f"Resolving location for target {target}")
        location = self._get_location_for_target(target)
        logger.info(f"Target {target} resolved to location {location}")

        logger.info(f"Creating new snappi API client for {location}")
        api = snappi.api(location=location, verify=False)

        logger.info("Detecting API capabilities through schema introspection")
        api_schema = self._discover_api_schema(api)
        logger.info(f"API schema detected: version={api_schema['version']}")

        logger.info(f"Caching client for target {target}")
        self.api_clients[target] = api

        return api

    def _get_location_for_target(self, target: str) -> str:
        """
        Get location string for target.

        Args:
            target: Target ID

        Returns:
            Location string for snappi client
        """
        logger.info(f"Creating URL for direct connection to target {target}")
        return f"https://{target}" if ":" not in target else f"https://{target}"

    def _discover_api_schema(self, api) -> Dict[str, Any]:
        """
        Discover API capabilities through introspection.

        Args:
            api: Snappi API client

        Returns:
            Dictionary of API capabilities
        """
        logger.info("Getting all available API methods through introspection")
        methods = [
            m for m in dir(api) if not m.startswith("_") and callable(getattr(api, m))
        ]

        logger.info("Detecting API version and capabilities")
        schema = {
            "methods": methods,
            "version": self._get_api_version(api),
            "has_control_state": hasattr(api, "control_state"),
            "has_transmit_state": hasattr(api, "transmit_state"),
            "has_start_transmit": hasattr(api, "start_transmit"),
            "has_stop_transmit": hasattr(api, "stop_transmit"),
            "has_set_flow_transmit": hasattr(api, "set_flow_transmit"),
        }

        return schema

    def _get_api_version(self, api) -> str:
        """
        Get the API version.

        Args:
            api: Snappi API client

        Returns:
            API version string
        """
        if hasattr(api, "__version__"):
            return str(api.__version__)
        elif hasattr(snappi, "__version__"):
            return str(snappi.__version__)
        return "unknown"

    def _start_traffic(self, api) -> None:
        """
        Start traffic using the appropriate method based on API version.

        Args:
            api: Snappi API client
        """
        logger.info("Starting traffic generation")

        if hasattr(api, "start_transmit"):
            logger.info("Using start_transmit() method")
            api.start_transmit()
        elif hasattr(api, "set_flow_transmit"):
            logger.info("Using set_flow_transmit() method")
            api.set_flow_transmit(state="start")
        elif hasattr(api, "control_state"):
            logger.info("Using control_state() method")
            self._start_traffic_control_state(api)
        else:
            raise NotImplementedError("No method available to start traffic")

    def _start_traffic_control_state(self, api) -> None:
        """
        Start traffic using control_state API.

        Args:
            api: Snappi API client
        """
        cs = api.control_state()
        cs.choice = cs.TRAFFIC

        if not hasattr(cs, "traffic"):
            raise AttributeError("control_state object does not have traffic attribute")

        cs.traffic.choice = cs.traffic.FLOW_TRANSMIT

        if not hasattr(cs.traffic, "flow_transmit"):
            raise AttributeError("traffic object does not have flow_transmit attribute")

        logger.debug("Handling different versions of control_state API")
        if hasattr(cs.traffic.flow_transmit, "START"):
            cs.traffic.flow_transmit.state = cs.traffic.flow_transmit.START
        else:
            cs.traffic.flow_transmit.state = "start"

        api.set_control_state(cs)

    def _stop_traffic(self, api) -> bool:
        """
        Stop traffic using the appropriate method based on API version.

        Args:
            api: Snappi API client

        Returns:
            True if traffic was successfully stopped, False otherwise
        """
        logger.info("Stopping traffic generation")

        methods = [
            self._stop_traffic_direct,
            self._stop_traffic_transmit,
            self._stop_traffic_control_state,
            self._stop_traffic_flow_transmit,
        ]

        for method in methods:
            try:
                method(api)
                logger.info(f"Successfully stopped traffic using {method.__name__}")
                return self._verify_traffic_stopped(api)
            except Exception as e:
                logger.info(f"Failed to stop traffic using {method.__name__}: {e}")
                continue

        logger.warning("All methods to stop traffic failed")
        return False

    def _stop_traffic_direct(self, api) -> None:
        """
        Stop traffic using stop_transmit method.

        Args:
            api: Snappi API client
        """
        if not hasattr(api, "stop_transmit"):
            raise AttributeError("stop_transmit method not available")
        api.stop_transmit()

    def _stop_traffic_transmit(self, api) -> None:
        """
        Stop traffic using transmit_state method.

        Args:
            api: Snappi API client
        """
        if not hasattr(api, "transmit_state"):
            raise AttributeError("transmit_state method not available")
        ts = api.transmit_state()
        ts.state = ts.STOP
        api.set_transmit_state(ts)

    def _stop_traffic_control_state(self, api) -> None:
        """
        Stop traffic using control_state method.

        Args:
            api: Snappi API client
        """
        if not hasattr(api, "control_state"):
            raise AttributeError("control_state method not available")

        cs = api.control_state()
        cs.choice = cs.TRAFFIC

        if not hasattr(cs, "traffic"):
            raise AttributeError("control_state object does not have traffic attribute")

        cs.traffic.choice = cs.traffic.FLOW_TRANSMIT

        if not hasattr(cs.traffic, "flow_transmit"):
            raise AttributeError("traffic object does not have flow_transmit attribute")

        logger.debug(
            "Handling different versions of control_state API for stopping traffic"
        )
        if hasattr(cs.traffic.flow_transmit, "STOP"):
            cs.traffic.flow_transmit.state = cs.traffic.flow_transmit.STOP
        else:
            cs.traffic.flow_transmit.state = "stop"

        api.set_control_state(cs)

    def _stop_traffic_flow_transmit(self, api) -> None:
        """
        Stop traffic using set_flow_transmit method.

        Args:
            api: Snappi API client
        """
        if not hasattr(api, "set_flow_transmit"):
            raise AttributeError("set_flow_transmit method not available")
        api.set_flow_transmit(state="stop")

    def _verify_traffic_stopped(self, api, timeout=5, threshold=0.1) -> bool:
        """
        Verify that traffic has actually stopped by checking metrics.

        Args:
            api: Snappi API client
            timeout: Maximum time in seconds to wait
            threshold: Threshold below which traffic is considered stopped

        Returns:
            True if traffic is stopped, False otherwise
        """
        logger.info(f"Verifying traffic has stopped (timeout={timeout}s)")

        start_time = time.time()
        while time.time() - start_time < timeout:
            try:
                logger.debug("Getting flow metrics")
                request = api.metrics_request()
                metrics = api.get_metrics(request)

                logger.debug("Checking if there are any flow metrics")
                if (
                    not hasattr(metrics, "flow_metrics")
                    or len(metrics.flow_metrics) == 0
                ):
                    logger.info(
                        "No flow metrics available, assuming traffic is stopped"
                    )
                    return True

                logger.debug("Checking if all flows have stopped")
                all_stopped = True
                for flow in metrics.flow_metrics:
                    if (
                        hasattr(flow, "frames_tx_rate")
                        and flow.frames_tx_rate >= threshold
                    ):
                        logger.info(
                            f"Flow {getattr(flow, 'name', 'unknown')} still running with rate {flow.frames_tx_rate}"
                        )
                        all_stopped = False
                        break

                if all_stopped:
                    logger.info("All flows verified stopped")
                    return True
            except Exception as e:
                logger.warning(f"Error checking traffic status: {str(e)}")

            time.sleep(0.5)

        logger.warning(f"Timed out waiting for traffic to stop after {timeout}s")
        return False

    def _get_metrics(self, api, flow_names=None, port_names=None):
        """
        Get metrics from the API.

        Args:
            api: Snappi API client
            flow_names: Optional list of flow names
            port_names: Optional list of port names

        Returns:
            Metrics object
        """
        request = api.metrics_request()

        if flow_names:
            request.flow.flow_names = flow_names

        if port_names:
            request.port.port_names = port_names

        return api.get_metrics(request)

    def _start_capture(self, api, port_name):
        """
        Start packet capture on a port.

        Args:
            api: Snappi API client
            port_name: Name of port to capture on
        """
        request = api.capture_request()
        request.port_name = port_name
        api.start_capture(request)

    def _stop_capture(self, api, port_name):
        """
        Stop packet capture on a port.

        Args:
            api: Snappi API client
            port_name: Name of port to stop capture on

        Returns:
            Capture response object
        """
        request = api.capture_request()
        request.port_name = port_name
        return api.stop_capture(request)

    async def get_traffic_generators_status(self):
        """Legacy method that maps to list_traffic_generators."""
        logger.info("Legacy call to get_traffic_generators_status")
        return await self.list_traffic_generators()

    async def set_config(
        self, config: Dict[str, Any], target: Optional[str] = None
    ) -> ConfigResponse:
        """
        Set configuration on traffic generator and retrieve the applied configuration.

        Args:
            config: Configuration to set
            target: Optional target ID

        Returns:
            Configuration response containing the applied configuration
        """
        logger.info(f"Setting configuration on target {target or 'default'}")

        try:
            logger.info(f"Getting API client for {target or 'localhost'}")
            api = self._get_api_client(target or "localhost")

            logger.info("Processing config based on type")
            if isinstance(config, dict):
                logger.info("Deserializing config dictionary")
                cfg = api.config()
                cfg.deserialize(config)
                api.set_config(cfg)
            else:
                logger.info("Using config object directly")
                api.set_config(config)

            logger.info("Retrieving the applied configuration")
            config = api.get_config()
            logger.info("Serializing retrieved config to dictionary")
            logger.debug("Using config directly for serialization")
            config_dict = config.serialize(encoding=config.DICT)  # type: ignore

            return ConfigResponse(status="success", config=config_dict)
        except Exception as e:
            logger.error(f"Error setting configuration: {e}")
            logger.error(traceback.format_exc())
            return ConfigResponse(status="error", config={"error": str(e)})

    async def get_config(self, target: Optional[str] = None) -> ConfigResponse:
        """
        Get configuration from traffic generator.

        Args:
            target: Optional target ID

        Returns:
            Configuration response
        """
        logger.info(f"Getting configuration from target {target or 'default'}")

        try:
            logger.info(f"Getting API client for {target or 'localhost'}")
            api = self._get_api_client(target or "localhost")

            logger.info("Getting configuration from device")
            config = api.get_config()

            logger.info("Serializing config to dictionary")
            logger.debug("Using config directly for serialization")
            config_dict = config.serialize(encoding=config.DICT)  # type: ignore

            return ConfigResponse(status="success", config=config_dict)
        except Exception as e:
            logger.error(f"Error getting configuration: {e}")
            logger.error(traceback.format_exc())
            return ConfigResponse(status="error", config={"error": str(e)})

    async def start_traffic(self, target: Optional[str] = None) -> ControlResponse:
        """
        Start traffic generation.

        Args:
            target: Optional target ID

        Returns:
            Control response
        """
        logger.info(f"Starting traffic on target {target or 'default'}")

        try:
            logger.info(f"Getting API client for {target or 'localhost'}")
            api = self._get_api_client(target or "localhost")

            logger.info("Starting traffic on device")
            self._start_traffic(api)

            return ControlResponse(status="success", action="traffic_generation")
        except Exception as e:
            logger.error(f"Error starting traffic: {e}")
            logger.error(traceback.format_exc())
            return ControlResponse(
                status="error", action="traffic_generation", result={"error": str(e)}
            )

    async def stop_traffic(self, target: Optional[str] = None) -> ControlResponse:
        """
        Stop traffic generation.

        Args:
            target: Target ID

        Returns:
            Control response
        """
        logger.info(f"Stopping traffic on target {target or 'default'}")

        try:
            logger.info(f"Getting API client for {target or 'localhost'}")
            api = self._get_api_client(target or "localhost")

            logger.info("Stopping traffic on device")
            success = self._stop_traffic(api)

            return ControlResponse(
                status="success",
                action="traffic_generation",
                result={"verified": success},
            )
        except Exception as e:
            logger.error(f"Error stopping traffic: {e}")
            logger.error(traceback.format_exc())
            return ControlResponse(
                status="error", action="traffic_generation", result={"error": str(e)}
            )

    async def start_capture(
        self, port_name: str, target: Optional[str] = None
    ) -> CaptureResponse:
        """
        Start packet capture on a port.

        Args:
            port_name: Name of port
            target: Optional target ID

        Returns:
            Capture response
        """
        logger.info(
            f"Starting capture on port {port_name} on target {target or 'default'}"
        )

        try:
            logger.info(f"Getting API client for {target or 'localhost'}")
            api = self._get_api_client(target or "localhost")

            logger.info(f"Starting capture on port {port_name}")
            self._start_capture(api, port_name)

            return CaptureResponse(status="success", port=port_name)
        except Exception as e:
            logger.error(f"Error starting capture: {e}")
            logger.error(traceback.format_exc())
            return CaptureResponse(
                status="error", port=port_name, data={"error": str(e)}
            )

    async def stop_capture(
        self, port_name: str, target: Optional[str] = None
    ) -> CaptureResponse:
        """
        Stop packet capture on a port.

        Args:
            port_name: Name of port
            target: Optional target ID

        Returns:
            Capture response
        """
        logger.info(
            f"Stopping capture on port {port_name} on target {target or 'default'}"
        )

        try:
            logger.info(f"Getting API client for {target or 'localhost'}")
            api = self._get_api_client(target or "localhost")

            logger.info(f"Stopping capture on port {port_name}")
            response = self._stop_capture(api, port_name)

            logger.info("Processing capture response")
            try:
                data = response.serialize(encoding=response.DICT)  # type: ignore
            except Exception as e:
                logger.info(
                    f"Error serializing capture response: {e}, using default status"
                )
                data = {"status": "stopped"}

            return CaptureResponse(status="success", port=port_name, data=data)
        except Exception as e:
            logger.error(f"Error stopping capture: {e}")
            logger.error(traceback.format_exc())
            return CaptureResponse(
                status="error", port=port_name, data={"error": str(e)}
            )

    async def list_traffic_generators(self) -> TrafficGeneratorStatus:
        """
        List all available traffic generators.

        Returns:
            TrafficGeneratorStatus containing all traffic generators
        """
        logger.info("Listing all traffic generators")

        try:
            result = TrafficGeneratorStatus()

            logger.info("Getting targets from config")
            for hostname, target_config in self.config.targets.targets.items():
                logger.info(f"Adding target {hostname} to list")

                logger.info(f"Creating generator info for {hostname}")
                gen_info = TrafficGeneratorInfo(hostname=hostname)

                logger.info(f"Adding port configurations for {hostname}")
                for port_name, port_config in target_config.ports.items():
                    location = port_config.location or ""  # Ensure location is not None
                    gen_info.ports[port_name] = PortInfo(
                        name=port_name, location=location, interface=None
                    )

                logger.info(f"Testing connection to {hostname}")
                try:
                    logger.info("Simple availability check")
                    gen_info.available = True
                except Exception as e:
                    logger.warning(f"Error connecting to {hostname}: {e}")
                    gen_info.available = False

                logger.info(f"Adding {hostname} to result")
                result.generators[hostname] = gen_info

            return result
        except Exception as e:
            logger.error(f"Error listing traffic generators: {e}")
            logger.error(traceback.format_exc())
            return TrafficGeneratorStatus()

    async def get_available_targets(self) -> Dict[str, Dict[str, Any]]:
        """
        Get all available traffic generator targets with comprehensive information.

        Provides a combined view of target configurations and availability status:
        - Technical configuration (ports)
        - Availability information (whether target is reachable)
        - API version information (when available)
        - Additional metadata

        This method always clears the client cache to ensure fresh connections.

        Returns:
            Dictionary mapping target names to their configurations, including:
            - ports: Port configurations for the target
            - available: Whether the target is currently reachable
            - apiVersion: API version detected from the target (if available)
        """
        logger.info("Getting available traffic generator targets")

        logger.info("Clearing client cache to force reconnection")
        self.api_clients.clear()

        result = {}
        try:
            logger.info("Reading targets from config")
            for target_name, target_config in self.config.targets.targets.items():
                logger.info(f"Processing target: {target_name}")

                target_dict = {
                    "ports": {},
                    "available": False,
                }

                for port_name, port_config in target_config.ports.items():
                    target_dict["ports"][port_name] = {  # type: ignore
                        "location": port_config.location,
                        "name": port_config.name,
                    }

                logger.info(f"Testing connection to {target_name}")
                try:
                    self._get_api_client(target_name)
                    logger.debug("Testing availability of the target")
                    target_dict["available"] = True
                    logger.info(f"Target {target_name} is available")

                    logger.info(
                        f"Attempting to retrieve API version from target {target_name}"
                    )
                    try:
                        version_info = await self.get_target_version(target_name)
                        target_dict["apiVersion"] = version_info.api_spec_version
                        logger.info(
                            f"Detected API version {version_info.api_spec_version} for target {target_name}"
                        )
                    except Exception as version_error:
                        logger.warning(
                            f"Could not detect API version for {target_name}: {version_error}"
                        )
                        target_dict["apiVersionError"] = str(version_error)
                except Exception as e:
                    logger.warning(f"Error connecting to {target_name}: {e}")
                    target_dict["available"] = False
                    target_dict["error"] = str(e)

                result[target_name] = target_dict  # type: ignore

            logger.info(
                f"Found {len(result)} targets, {sum(1 for t in result.values() if t['available'])} available"
            )
            return result
        except Exception as e:
            logger.error(f"Error getting available targets: {e}")
            logger.error(traceback.format_exc())
            return {}

    def _get_latest_schema_version(self) -> str:
        """
        Get the latest available schema version.

        Finds all available schemas and returns the one with the highest version number.
        Used as a fallback when target version can't be determined.

        Returns:
            The latest schema version in normalized format (e.g., "1_30_0")
        """
        logger.info("Finding latest available schema version")

        schema_registry = get_schema_registry()
        available_versions = schema_registry.get_available_schemas()

        if not available_versions:
            logger.warning("No schema versions available, using default '1_30_0'")
            return "1_30_0"

        logger.info("Parsing version strings to support proper version ordering")

        def parse_version(version_str):
            parts = version_str.split("_")
            return tuple(int(part) for part in parts if part.isdigit())

        logger.info("Sorting versions by numeric components with highest version last")
        sorted_versions = sorted(available_versions, key=parse_version)
        latest_version = sorted_versions[-1]

        logger.info(f"Latest available schema version is: {latest_version}")
        return latest_version

    async def _get_target_config(self, target_name: str) -> Optional[Dict[str, Any]]:
        """
        Get configuration for a specific target (internal method).

        Args:
            target_name: Name of the target to look up

        Returns:
            Target configuration including ports and dynamically determined apiVersion,
            or None if the target doesn't exist
        """
        logger.info(f"Looking up configuration for target: {target_name}")

        try:
            targets = await self.get_available_targets()

            if target_name in targets:
                logger.info(f"Found configuration for target: {target_name}")
                target_config = targets[target_name]
                schema_registry = get_schema_registry()

                logger.info(
                    "Initializing apiVersion if not already present in target config"
                )
                if "apiVersion" not in target_config:
                    logger.info(f"No apiVersion in target config for {target_name}")
                    target_config["apiVersion"] = "unknown"  # Temporary placeholder

                logger.info(
                    "First priority: Getting API version directly from the target device"
                )
                try:
                    logger.info(
                        f"Attempting to get API version from target {target_name}"
                    )
                    version_info = await self.get_target_version(target_name)
                    actual_api_version = version_info.api_spec_version
                    normalized_version = actual_api_version.replace(".", "_")

                    logger.info(
                        f"Target {target_name} reports API version: {actual_api_version}"
                    )

                    logger.info(
                        "Checking if a schema exists for the reported API version"
                    )
                    if schema_registry.schema_exists(normalized_version):
                        logger.info(
                            f"Found schema for actual version: {actual_api_version}"
                        )
                        target_config["apiVersion"] = actual_api_version
                    else:
                        logger.info(
                            "No exact schema match found, selecting latest available schema"
                        )
                        latest_version = self._get_latest_schema_version()
                        logger.warning(
                            f"No schema for actual version {actual_api_version}. "
                            f"Using latest available schema version: {latest_version}"
                        )
                        target_config["apiVersion"] = latest_version.replace("_", ".")
                except Exception as e:
                    logger.info(
                        "Exception during API version detection, falling back to latest schema"
                    )
                    latest_version = self._get_latest_schema_version()
                    logger.warning(
                        f"Failed to get API version from target {target_name}: {str(e)}. "
                        f"Using latest available schema version: {latest_version}"
                    )
                    target_config["apiVersion"] = latest_version.replace("_", ".")

                return target_config

            logger.warning(f"Target not found: {target_name}")
            return None
        except Exception as e:
            logger.error(f"Error looking up target {target_name}: {e}")
            logger.error(traceback.format_exc())
            return None

    async def get_schemas_for_target(
        self, target_name: str, schema_names: List[str]
    ) -> Dict[str, Any]:
        """
        Get multiple schemas for a specific target.

        Args:
            target_name: Name of the target
            schema_names: List of schema names/components to retrieve (e.g., ["Flow", "Port"] or
                         ["components.schemas.Flow", "components.schemas.Port"])

        Returns:
            Dictionary mapping schema names to their content

        Raises:
            ValueError: If the target doesn't exist or schemas couldn't be loaded
        """
        logger.info(
            f"Getting schemas for target {target_name}, schemas: {schema_names}"
        )

        target_config = await self._get_target_config(target_name)
        if not target_config:
            error_msg = f"Target {target_name} not found"
            logger.error(error_msg)
            raise ValueError(error_msg)

        api_version = target_config["apiVersion"]
        logger.info(f"Using API version {api_version} for target {target_name}")

        result = {}
        try:
            registry = get_schema_registry()
            for schema_name in schema_names:
                logger.info(f"Retrieving schema {schema_name} for target {target_name}")
                try:

                    if "." not in schema_name or not schema_name.startswith(
                        "components.schemas."
                    ):
                        qualified_name = f"components.schemas.{schema_name}"
                        logger.info(f"Interpreting {schema_name} as {qualified_name}")
                        result[schema_name] = registry.get_schema(
                            api_version, qualified_name
                        )
                    else:

                        result[schema_name] = registry.get_schema(
                            api_version, schema_name
                        )
                except Exception as e:
                    logger.warning(f"Error retrieving schema {schema_name}: {str(e)}")
                    result[schema_name] = {"error": str(e)}

            return result
        except Exception as e:
            error_msg = f"Error getting schemas for target {target_name}: {str(e)}"
            logger.error(error_msg)
            raise ValueError(error_msg)

    async def list_schemas_for_target(self, target_name: str) -> List[str]:
        """
        List available schemas for a specific target's API version.

        This method returns only the components.schemas entries from the schema,
        focusing solely on the available schemas without including other structural
        information like top-level keys, paths, or other components.

        Args:
            target_name: Name of the target

        Returns:
            List of available schema names under components.schemas

        Raises:
            ValueError: If the target doesn't exist
        """
        logger.info(f"Listing schemas for target {target_name}")

        target_config = await self._get_target_config(target_name)
        if not target_config:
            error_msg = f"Target {target_name} not found"
            logger.error(error_msg)
            raise ValueError(error_msg)

        api_version = target_config["apiVersion"]
        logger.info(f"Using API version {api_version} for target {target_name}")

        try:
            registry = get_schema_registry()
            schema = registry.get_schema(api_version)

            if (
                "components" in schema
                and isinstance(schema["components"], dict)
                and "schemas" in schema["components"]
                and isinstance(schema["components"]["schemas"], dict)
            ):

                result = list(schema["components"]["schemas"].keys())
                logger.info(f"Extracted {len(result)} schema keys")
                return result
            else:
                logger.warning("No components.schemas found in the schema")
                return []
        except Exception as e:
            error_msg = (
                f"Error listing schema structure for target {target_name}: {str(e)}"
            )
            logger.error(error_msg)
            raise ValueError(error_msg)

    async def get_target_version(self, target: str) -> CapabilitiesVersionResponse:
        """
        Get version information from a target's capabilities/version endpoint.

        Args:
            target: Target hostname or IP

        Returns:
            CapabilitiesVersionResponse containing version information

        Raises:
            ValueError: If the request fails
        """
        logger.info(f"Getting version information from target {target}")

        url = f"https://{target}/capabilities/version"
        logger.info(f"Making request to {url}")

        async with aiohttp.ClientSession() as session:
            async with session.get(url, ssl=False) as response:
                if response.status == 200:
                    data = await response.json()
                    logger.info(f"Received version data: {data}")
                    return CapabilitiesVersionResponse(**data)
                else:
                    error_msg = (
                        f"Failed to get version from {target}: {response.status}"
                    )
                    logger.error(error_msg)
                    raise ValueError(error_msg)

    async def get_schema_components_for_target(
        self, target_name: str, path_prefix: str = "components.schemas"
    ) -> List[str]:
        """
        Get a list of schema component names for a specific target's API version.

        Args:
            target_name: Name of the target
            path_prefix: The path prefix to look in (default: "components.schemas")

        Returns:
            List of component names

        Raises:
            ValueError: If the target doesn't exist or path doesn't exist
        """
        logger.info(
            f"Getting schema components for target {target_name} with prefix {path_prefix}"
        )

        target_config = await self._get_target_config(target_name)
        if not target_config:
            error_msg = f"Target {target_name} not found"
            logger.error(error_msg)
            raise ValueError(error_msg)

        api_version = target_config["apiVersion"]
        logger.info(f"Using API version {api_version} for target {target_name}")

        try:
            registry = get_schema_registry()
            return registry.get_schema_components(api_version, path_prefix)
        except Exception as e:
            error_msg = (
                f"Error getting schema components for target {target_name}: {str(e)}"
            )
            logger.error(error_msg)
            raise ValueError(error_msg)

    async def health(self, target: Optional[str] = None) -> HealthStatus:
        """
        Check health of traffic generator system by verifying version endpoints.

        Args:
            target: Optional target to check. If None, checks all targets.

        Returns:
            HealthStatus: Collection of target health information
        """
        logger.info(f"Checking health of {target or 'all targets'}")

        health_status = HealthStatus(
            status="success"
        )  # Initialize with required status field

        try:
            target_names = []
            if target:
                logger.info(f"Checking specific target: {target}")
                target_names = [target]
            else:
                logger.info("No specific target - checking all available targets")
                targets = await self.get_available_targets()
                target_names = list(targets.keys())
                logger.info(f"Found {len(target_names)} targets to check")

            logger.info("Beginning health checks for all targets")
            for target_name in target_names:
                logger.info(f"Checking health for target: {target_name}")
                try:
                    logger.info(f"Requesting version info from {target_name}")
                    version_info = await self.get_target_version(target_name)

                    logger.info(f"Target {target_name} is healthy")
                    health_status.targets[target_name] = TargetHealthInfo(
                        name=target_name,
                        healthy=True,
                        version_info=version_info,
                        error=None,
                    )

                except Exception as e:
                    logger.warning(f"Target {target_name} is unhealthy: {str(e)}")
                    health_status.targets[target_name] = TargetHealthInfo(
                        name=target_name, healthy=False, error=str(e), version_info=None
                    )

            logger.info(f"Health check complete for {len(target_names)} targets")
            return health_status

        except Exception as e:
            logger.error(f"Health check failed with error: {str(e)}")
            logger.error(traceback.format_exc())
            return HealthStatus(targets={})

    async def get_metrics(
        self,
        flow_names: Optional[Union[str, List[str]]] = None,
        port_names: Optional[Union[str, List[str]]] = None,
        target: Optional[str] = None,
    ) -> MetricsResponse:
        """
        Get metrics from traffic generator.

        This unified method handles all metrics retrieval cases:
        - All metrics (flows and ports): call with no parameters
        - All flow metrics: call with flow_names=[]
        - Specific flow(s): call with flow_names="flow1" or flow_names=["flow1", "flow2"]
        - All port metrics: call with port_names=[]
        - Specific port(s): call with port_names="port1" or port_names=["port1", "port2"]
        - Combination: call with both flow_names and port_names

        Args:
            flow_names: Optional flow name(s) to get metrics for:
                - None: Flow metrics not specifically requested
                - Empty list: All flow metrics
                - str: Single flow metrics
                - List[str]: Multiple flow metrics
            port_names: Optional port name(s) to get metrics for:
                - None: Port metrics not specifically requested
                - Empty list: All port metrics
                - str: Single port metrics
                - List[str]: Multiple port metrics
            target: Optional target ID

        Returns:
            Metrics response containing requested metrics
        """
        logger.info(f"Getting metrics from target {target or 'default'}")

        try:
            logger.info(f"Getting API client for {target or 'localhost'}")
            api = self._get_api_client(target or "localhost")

            flow_name_list = None
            if flow_names is not None:
                if isinstance(flow_names, str):
                    logger.info(f"Getting metrics for flow: {flow_names}")
                    flow_name_list = [flow_names]
                else:
                    if flow_names:
                        logger.info(f"Getting metrics for flows: {flow_names}")
                    else:
                        logger.info("Getting metrics for all flows")
                    flow_name_list = flow_names

            port_name_list = None
            if port_names is not None:
                if isinstance(port_names, str):
                    logger.info(f"Getting metrics for port: {port_names}")
                    port_name_list = [port_names]
                else:
                    if port_names:
                        logger.info(f"Getting metrics for ports: {port_names}")
                    else:
                        logger.info("Getting metrics for all ports")
                    port_name_list = port_names

            if flow_name_list is None and port_name_list is None:
                logger.info("Getting all metrics (no specific filters)")
                metrics = self._get_metrics(api)
            else:
                logger.info(
                    f"Calling _get_metrics with flow_names={flow_name_list}, port_names={port_name_list}"
                )
                metrics = self._get_metrics(
                    api, flow_names=flow_name_list, port_names=port_name_list
                )

            logger.info("Serializing metrics to dictionary")
            logger.debug("Using metrics directly for serialization")
            metrics_dict = metrics.serialize(encoding=metrics.DICT)  # type: ignore

            return MetricsResponse(status="success", metrics=metrics_dict)
        except Exception as e:
            logger.error(f"Error getting metrics: {e}")
            logger.error(traceback.format_exc())
            return MetricsResponse(status="error", metrics={"error": str(e)})<|MERGE_RESOLUTION|>--- conflicted
+++ resolved
@@ -32,10 +32,6 @@
 logger = logging.getLogger(__name__)
 logger.setLevel(logging.INFO)
 
-<<<<<<< HEAD
-
-=======
->>>>>>> 846975dd
 @dataclass
 class OtgClient:
     """
